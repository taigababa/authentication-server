<!DOCTYPE html>
<html lang="ja">
  <head>
    <meta charset="utf-8" />
    <meta name="viewport" content="width=device-width, initial-scale=1" />
    <title>TikTok OAuth</title>
    <meta
      http-equiv="Content-Security-Policy"
      content="default-src 'self'; img-src 'self' https: data:; style-src 'self' 'unsafe-inline'; base-uri 'none'; form-action 'self'; frame-ancestors 'none'"
    />
    <style>
      :root {
        color-scheme: light dark;
<<<<<<< HEAD
      }
      body {
        font-family: -apple-system, system-ui, Segoe UI, Roboto, Helvetica,
          Arial, sans-serif;
        margin: 2rem;
        line-height: 1.6;
      }
      .box {
        max-width: 720px;
        margin: 0 auto;
        padding: 1.25rem 1.5rem;
        border: 1px solid #ccc;
        border-radius: 12px;
      }
      h1 {
        margin-top: 0;
        font-size: 1.6rem;
      }
      .actions {
        margin-top: 1rem;
      }
      .btn {
        display: inline-block;
        background: #000;
        color: #fff;
        text-decoration: none;
        padding: 0.65rem 1rem;
        border-radius: 8px;
        font-weight: 600;
      }
      .links {
        margin-top: 0.75rem;
        font-size: 0.95rem;
      }
      code {
        background: rgba(127, 127, 127, 0.15);
        padding: 0.1rem 0.35rem;
        border-radius: 6px;
      }
    </style>
  </head>
  <body>
    <div class="box">
      <h1>TikTok OAuth</h1>
      <p>
        本サービスへのログインを行います。TikTok
        アカウントを利用して認証します。
      </p>
      <div class="actions">
        <a
          class="btn"
          href="/auth/login"
          aria-label="TikTok アカウントでログイン"
          >TikTok でログイン</a
        >
      </div>
      <div class="links" aria-live="polite">
        <p style="margin: 0.25rem 0 0.5rem">
          続行することで、<a href="/terms-of-service">利用規約</a>および
          <a href="/privacy-policy">プライバシーポリシー</a
          >に同意したものとみなします。
        </p>
        <p style="margin: 0.25rem 0 0.5rem">
          運営会社: <strong>株式会社湘南YOLO's</strong>（法人番号:
          5020001160514）<br />
          本店所在地: 神奈川県横浜市西区浅間町1丁目4番3号 ウィザードビル402<br />
          会社情報:
          <a href="https://www.yolo-shonan.com" rel="noopener" target="_blank"
            >https://www.yolo-shonan.com</a
          >
        </p>
      </div>
=======
        --bg-light: #f4f6fb;
        --bg-dark: #0f0c1f;
        --card-bg: rgba(255, 255, 255, 0.65);
        --card-border: rgba(255, 255, 255, 0.6);
        --card-shadow: 0 24px 60px rgba(20, 16, 40, 0.18);
        --text-body: #1d1c23;
        --text-muted: #55525f;
        --primary: #0e0f23;
        --accent: #ff0050;
        --accent-alt: #00f2ea;
      }

      @media (prefers-color-scheme: dark) {
        :root {
          --bg-light: #070612;
          --bg-dark: #000;
          --card-bg: rgba(14, 14, 28, 0.75);
          --card-border: rgba(255, 255, 255, 0.08);
          --text-body: #f2f1f6;
          --text-muted: #b3b0c0;
          --primary: #ffffff;
        }
      }

      * {
        box-sizing: border-box;
      }

      body {
        font-family: "Inter", -apple-system, BlinkMacSystemFont, "Segoe UI", Roboto, Helvetica, Arial, sans-serif;
        margin: 0;
        line-height: 1.7;
        color: var(--text-body);
        background: radial-gradient(circle at top left, var(--bg-light), var(--bg-dark));
        min-height: 100vh;
        display: flex;
        flex-direction: column;
      }

      .page {
        flex: 1;
        display: flex;
        flex-direction: column;
      }

      .hero {
        position: relative;
        padding: clamp(2.5rem, 6vw, 5.5rem) clamp(1.5rem, 5vw, 6rem);
        overflow: hidden;
      }

      .hero::after {
        content: "";
        position: absolute;
        inset: 12% -10% -15% 40%;
        background: linear-gradient(135deg, rgba(255, 0, 80, 0.32), rgba(0, 242, 234, 0.18));
        filter: blur(80px);
        z-index: 0;
      }

      .hero__layout {
        position: relative;
        z-index: 1;
        display: grid;
        gap: clamp(2rem, 6vw, 4rem);
        grid-template-columns: repeat(auto-fit, minmax(280px, 1fr));
        align-items: center;
      }

      .hero__content {
        max-width: 520px;
      }

      .hero__badge {
        display: inline-flex;
        align-items: center;
        gap: 0.4rem;
        padding: 0.35rem 0.8rem;
        border-radius: 999px;
        background: rgba(255, 255, 255, 0.16);
        color: var(--primary);
        font-size: 0.9rem;
        font-weight: 600;
        backdrop-filter: blur(16px);
        border: 1px solid var(--card-border);
      }

      .hero__badge-dot {
        width: 0.45rem;
        height: 0.45rem;
        border-radius: 50%;
        background: var(--accent);
        box-shadow: 0 0 0 4px rgba(255, 0, 80, 0.2);
      }

      h1 {
        margin: 1.5rem 0 1rem;
        font-size: clamp(2.1rem, 4vw, 3.1rem);
        letter-spacing: -0.01em;
      }

      .hero__headline-line {
        display: block;
        white-space: nowrap;
      }

      @media (max-width: 640px) {
        .hero__headline-line {
          white-space: normal;
        }
      }

      .hero__lead {
        font-size: 1.05rem;
        color: var(--text-muted);
        margin: 0 0 1.75rem;
      }

      .hero__actions {
        display: flex;
        flex-wrap: wrap;
        gap: 0.85rem;
        align-items: center;
      }

      .btn {
        position: relative;
        display: inline-flex;
        align-items: center;
        gap: 0.55rem;
        border-radius: 999px;
        padding: 0.75rem 1.6rem;
        font-weight: 600;
        text-decoration: none;
        transition: transform 260ms ease, box-shadow 260ms ease, background 260ms ease;
        will-change: transform;
      }

      .btn svg {
        width: 1.1rem;
        height: 1.1rem;
      }

      .btn--primary {
        background: linear-gradient(120deg, var(--accent), var(--accent-alt));
        color: #fff;
        box-shadow: 0 12px 30px rgba(18, 20, 44, 0.25);
      }

      .btn--secondary {
        color: var(--primary);
        background: rgba(255, 255, 255, 0.45);
        border: 1px solid var(--card-border);
        backdrop-filter: blur(12px);
      }

      .btn:hover,
      .btn:focus-visible {
        transform: translateY(-2px);
      }

      .btn--primary:hover,
      .btn--primary:focus-visible {
        box-shadow: 0 18px 40px rgba(18, 20, 44, 0.32);
      }

      .hero__note {
        margin-top: 1.4rem;
        font-size: 0.9rem;
        color: var(--text-muted);
      }

      .hero__visual {
        position: relative;
      }

      .hero__card {
        backdrop-filter: blur(20px);
        background: var(--card-bg);
        border-radius: 22px;
        padding: 2.5rem 2rem;
        border: 1px solid var(--card-border);
        box-shadow: var(--card-shadow);
        position: relative;
        isolation: isolate;
      }

      .hero__card::after {
        content: "";
        position: absolute;
        inset: 4% 10%;
        background: linear-gradient(135deg, rgba(255, 0, 80, 0.25), rgba(0, 242, 234, 0.15));
        border-radius: 18px;
        z-index: -1;
      }

      .hero__card-title {
        font-size: 1rem;
        font-weight: 600;
        color: var(--text-muted);
        margin-bottom: 1.2rem;
        margin-left: 45px;
      }

      .hero__card-steps {
        display: grid;
        gap: 1rem;
        margin-left: 45px;
      }

      .hero__card-step {
        display: flex;
        align-items: center;
        gap: 0.85rem;
      }

      .hero__card-icon {
        width: 2.4rem;
        height: 2.4rem;
        border-radius: 14px;
        background: rgba(15, 16, 45, 0.08);
        display: grid;
        place-items: center;
        font-weight: 700;
        color: var(--primary);
      }

      main {
        padding: 0 clamp(1.5rem, 5vw, 6rem) clamp(4rem, 6vw, 6rem);
        display: grid;
        gap: clamp(3rem, 6vw, 5rem);
      }

      .panel {
        border-radius: 26px;
        padding: clamp(2.5rem, 5vw, 4.5rem);
        background: rgba(255, 255, 255, 0.58);
        border: 1px solid rgba(255, 255, 255, 0.5);
        backdrop-filter: blur(18px);
      }

      .panel--alt {
        background: rgba(10, 11, 25, 0.75);
        border-color: rgba(255, 255, 255, 0.12);
        color: #f4f4fc;
      }

      .panel--highlight {
        position: relative;
        overflow: hidden;
        background: linear-gradient(135deg, rgba(10, 10, 30, 0.78), rgba(255, 0, 80, 0.18));
        border-color: rgba(255, 255, 255, 0.16);
        color: #f7f7ff;
      }

      .panel--highlight::after {
        content: "";
        position: absolute;
        inset: 18% -20% -25% 45%;
        background: radial-gradient(circle at top, rgba(0, 242, 234, 0.35), transparent 60%);
        filter: blur(70px);
        pointer-events: none;
      }

      .panel--highlight > * {
        position: relative;
        z-index: 1;
      }

      .panel h2 {
        margin: 0 0 1.75rem;
        font-size: clamp(1.7rem, 2.6vw, 2.2rem);
        letter-spacing: -0.01em;
      }

      .steps {
        display: grid;
        gap: 1.5rem;
        grid-template-columns: repeat(auto-fit, minmax(220px, 1fr));
      }

      .step {
        padding: 1.6rem;
        border-radius: 18px;
        border: 1px solid rgba(18, 20, 44, 0.08);
        background: rgba(255, 255, 255, 0.82);
        box-shadow: 0 18px 40px rgba(18, 20, 44, 0.08);
      }

      .step__index {
        display: inline-flex;
        align-items: center;
        justify-content: center;
        width: 2.2rem;
        height: 2.2rem;
        margin-bottom: 1rem;
        border-radius: 50%;
        background: rgba(255, 0, 80, 0.15);
        color: var(--accent);
        font-weight: 700;
      }

      .step h3 {
        margin: 0 0 0.6rem;
        font-size: 1.1rem;
      }

      .step p {
        margin: 0;
        color: var(--text-muted);
        font-size: 0.96rem;
      }

      code {
        background: rgba(14, 16, 45, 0.08);
        padding: 0.12rem 0.4rem;
        border-radius: 6px;
      }

      .faq {
        display: grid;
        gap: 1.4rem;
      }

      .faq-item {
        border-radius: 18px;
        padding: 1.4rem 1.6rem;
        background: rgba(6, 7, 20, 0.55);
        border: 1px solid rgba(255, 255, 255, 0.08);
      }

      .faq-item h3 {
        margin: 0 0 0.65rem;
        font-size: 1.05rem;
      }

      .faq-item p {
        margin: 0;
        font-size: 0.96rem;
        color: rgba(244, 244, 252, 0.85);
      }

      .logos {
        display: flex;
        flex-wrap: wrap;
        gap: 1.4rem;
        align-items: center;
      }

      .logos span {
        padding: 0.75rem 1.35rem;
        border-radius: 999px;
        background: rgba(255, 255, 255, 0.6);
        color: rgba(10, 11, 25, 0.7);
        font-weight: 600;
        border: 1px solid rgba(10, 11, 25, 0.12);
        transition: filter 240ms ease, transform 240ms ease;
      }

      .logos span:hover,
      .logos span:focus-visible {
        filter: saturate(1.2) brightness(1.05);
        transform: translateY(-2px);
      }

      .metrics {
        display: grid;
        gap: 1.5rem;
        grid-template-columns: repeat(auto-fit, minmax(220px, 1fr));
      }

      .metric {
        padding: 1.75rem;
        border-radius: 20px;
        background: rgba(8, 10, 24, 0.55);
        border: 1px solid rgba(255, 255, 255, 0.12);
        box-shadow: 0 18px 45px rgba(4, 6, 18, 0.3);
      }

      .metric__label {
        font-size: 0.95rem;
        letter-spacing: 0.05em;
        text-transform: uppercase;
        color: rgba(247, 247, 255, 0.7);
        margin-bottom: 0.5rem;
      }

      .metric__value {
        font-size: 2.3rem;
        font-weight: 700;
        margin: 0 0 0.65rem;
        letter-spacing: -0.03em;
      }

      .metric__text {
        margin: 0;
        font-size: 0.95rem;
        color: rgba(247, 247, 255, 0.8);
      }

      footer {
        padding: clamp(1.5rem, 3vw, 2rem) clamp(1.5rem, 5vw, 6rem) clamp(2rem, 4vw, 3rem);
        font-size: 0.95rem;
        color: var(--text-muted);
      }

      .footer__inner {
        display: flex;
        flex-wrap: wrap;
        gap: 1rem;
        justify-content: space-between;
        align-items: center;
      }

      .footer__links {
        display: inline-flex;
        gap: 1.15rem;
        flex-wrap: wrap;
      }

      a {
        color: inherit;
      }

      a:hover,
      a:focus-visible {
        color: var(--accent);
      }

      .notice {
        display: inline-flex;
        align-items: center;
        gap: 0.65rem;
        padding: 0.5rem 0.85rem;
        border-radius: 999px;
        background: rgba(0, 0, 0, 0.08);
        margin-bottom: 1.2rem;
        font-size: 0.9rem;
      }

      .notice strong {
        font-weight: 600;
        color: var(--accent);
      }

      @media (prefers-reduced-motion: reduce) {
        *,
        *::before,
        *::after {
          animation-duration: 0.01ms !important;
          animation-iteration-count: 1 !important;
          transition-duration: 0.01ms !important;
          scroll-behavior: auto !important;
        }
      }
    </style>
  </head>
  <body>
    <div class="page">
      <header class="hero">
        <div class="hero__layout">
          <div class="hero__content">
            <div class="notice">
              <strong>NEW</strong>
              メンテナンス予定があればこちらに表示されます
            </div>
            <span class="hero__badge">
              <span class="hero__badge-dot" aria-hidden="true"></span>
              TikTok OAuth Portal
            </span>
            <h1>
              <span class="hero__headline-line">動画インサイトで</span>
              <span class="hero__headline-line">TikTok アカウントの</span>
              <span class="hero__headline-line">マーケティングを加速。</span>
            </h1>
            <p class="hero__lead">
              TikTok アカウントでのシームレスなサインインと同時に、投稿動画の再生数・いいね数などのインサイトデータを一元管理。
              コンテンツごとの成果を即座に可視化し、運用の意思決定をスピードアップします。
            </p>
            <div class="hero__actions">
              <a class="btn btn--primary" href="/auth/login" aria-label="TikTok アカウントでログイン">
                <svg aria-hidden="true" viewBox="0 0 24 24" fill="none">
                  <path d="M15.5 3v3.73c1.34.94 2.98 1.51 4.75 1.51v3.4a9.05 9.05 0 0 1-4.75-1.37v6.72a5.99 5.99 0 1 1-5.99-5.99c.37 0 .73.04 1.08.11V9.26a9.02 9.02 0 0 0-1.08-.07 9.39 9.39 0 1 0 9.38 9.38V3h-3.39Z" fill="currentColor"/>
                </svg>
                TikTok でログイン
              </a>
              <a class="btn btn--secondary" href="#faq" aria-label="サポート FAQ を表示">
                サポートを見る
              </a>
            </div>
            <p class="hero__note" aria-live="polite">
              続行することで、<a href="/terms-of-service">利用規約</a>および
              <a href="/privacy-policy">プライバシーポリシー</a>に同意したものとみなします。
            </p>
          </div>
          <div class="hero__visual" aria-hidden="true">
            <div class="hero__card">
              <div class="hero__card-title">ログイン完了まで</div>
              <div class="hero__card-steps">
                <div class="hero__card-step">
                  <span class="hero__card-icon">01</span>
                  <div>
                    TikTok ログインボタンをタップして認証フローを開始します
                  </div>
                </div>
                <div class="hero__card-step">
                  <span class="hero__card-icon">02</span>
                  <div>
                    TikTok の認可画面で許可を確認、承認
                  </div>
                </div>
                <div class="hero__card-step">
                  <span class="hero__card-icon">03</span>
                  <div>
                    コールバックでアクセストークンを安全に受け取るだけ
                  </div>
                </div>
              </div>
            </div>
          </div>
        </div>
      </header>

      <main>
        <section class="panel" aria-labelledby="flow">
          <h2 id="flow">ログインはかんたん 3 ステップ</h2>
          <div class="steps">
            <article class="step">
              <div class="step__index">1</div>
              <h3>ユーザーを誘導</h3>
              <p>
                アプリや Web サービスからログインボタンをタップすると、
                <code>/auth/login</code> 経由で TikTok 認証フローへ移動します。
              </p>
            </article>
            <article class="step">
              <div class="step__index">2</div>
              <h3>安全な承認</h3>
              <p>
                TikTok の公式認可画面にて許可を確認。認証情報は暗号化したセッションで扱います。
              </p>
            </article>
            <article class="step">
              <div class="step__index">3</div>
              <h3>完了通知</h3>
              <p>
                コールバック URL でアクセストークンを受け取り、サービス側でユーザーデータと安全にひも付けます。
              </p>
            </article>
          </div>
        </section>

        <section class="panel panel--highlight" aria-labelledby="insights">
          <h2 id="insights">インサイトで運用効率を最大化</h2>
          <p style="margin: 0 0 2rem; max-width: 680px;">
            API 経由で TikTok のリッチな分析データを取得。ダッシュボードや BI 連携に流し込むことで、
            企画・検証・改善のサイクルを短期間で回し、ファンとの距離を縮めます。
          </p>
          <div class="metrics">
            <article class="metric">
              <div class="metric__label">Views</div>
              <p class="metric__value">+38%</p>
              <p class="metric__text">
                直近 7 日間の平均再生数の伸び率を把握し、アルゴリズム変化に即応。
              </p>
            </article>
            <article class="metric">
              <div class="metric__label">Engagement</div>
              <p class="metric__value">12.4%</p>
              <p class="metric__text">
                いいね数・コメント数をリアルタイムで集計し、反応の高い投稿を抽出。
              </p>
            </article>
            <article class="metric">
              <div class="metric__label">Content Health</div>
              <p class="metric__value">A</p>
              <p class="metric__text">
                投稿ごとの離脱率や視聴完了率を評価して、次の動画テーマと尺を最適化。
              </p>
            </article>
          </div>
        </section>

        <section class="panel panel--alt" id="faq" aria-labelledby="faq-title">
          <h2 id="faq-title">よくある質問</h2>
          <div class="faq">
            <div class="faq-item">
              <h3>どのデータが取得されますか？</h3>
              <p>
                認可されたスコープに基づく最低限のプロフィール情報のみ取得し、利用用途を明確に提示します。
              </p>
            </div>
            <div class="faq-item">
              <h3>セキュリティはどう確保されていますか？</h3>
              <p>
                HTTPS での通信はもちろん、CSRF トークンや短命の状態値によりリクエスト改ざんを防止します。
              </p>
            </div>
          </div>
        </section>

      </main>

      <footer>
        <div class="footer__inner">
          <p style="margin: 0;">&copy; 2025 株式会社湘南YOLO's. All Rights Reserved.</p>
          <div class="footer__links">
            <a href="/terms-of-service">利用規約</a>
            <a href="/privacy-policy">プライバシーポリシー</a>
          </div>
        </div>
      </footer>
>>>>>>> cc63c220
    </div>
  </body>
</html><|MERGE_RESOLUTION|>--- conflicted
+++ resolved
@@ -11,80 +11,6 @@
     <style>
       :root {
         color-scheme: light dark;
-<<<<<<< HEAD
-      }
-      body {
-        font-family: -apple-system, system-ui, Segoe UI, Roboto, Helvetica,
-          Arial, sans-serif;
-        margin: 2rem;
-        line-height: 1.6;
-      }
-      .box {
-        max-width: 720px;
-        margin: 0 auto;
-        padding: 1.25rem 1.5rem;
-        border: 1px solid #ccc;
-        border-radius: 12px;
-      }
-      h1 {
-        margin-top: 0;
-        font-size: 1.6rem;
-      }
-      .actions {
-        margin-top: 1rem;
-      }
-      .btn {
-        display: inline-block;
-        background: #000;
-        color: #fff;
-        text-decoration: none;
-        padding: 0.65rem 1rem;
-        border-radius: 8px;
-        font-weight: 600;
-      }
-      .links {
-        margin-top: 0.75rem;
-        font-size: 0.95rem;
-      }
-      code {
-        background: rgba(127, 127, 127, 0.15);
-        padding: 0.1rem 0.35rem;
-        border-radius: 6px;
-      }
-    </style>
-  </head>
-  <body>
-    <div class="box">
-      <h1>TikTok OAuth</h1>
-      <p>
-        本サービスへのログインを行います。TikTok
-        アカウントを利用して認証します。
-      </p>
-      <div class="actions">
-        <a
-          class="btn"
-          href="/auth/login"
-          aria-label="TikTok アカウントでログイン"
-          >TikTok でログイン</a
-        >
-      </div>
-      <div class="links" aria-live="polite">
-        <p style="margin: 0.25rem 0 0.5rem">
-          続行することで、<a href="/terms-of-service">利用規約</a>および
-          <a href="/privacy-policy">プライバシーポリシー</a
-          >に同意したものとみなします。
-        </p>
-        <p style="margin: 0.25rem 0 0.5rem">
-          運営会社: <strong>株式会社湘南YOLO's</strong>（法人番号:
-          5020001160514）<br />
-          本店所在地: 神奈川県横浜市西区浅間町1丁目4番3号 ウィザードビル402<br />
-          会社情報:
-          <a href="https://www.yolo-shonan.com" rel="noopener" target="_blank"
-            >https://www.yolo-shonan.com</a
-          >
-        </p>
-      </div>
-=======
         --bg-light: #f4f6fb;
         --bg-dark: #0f0c1f;
         --card-bg: rgba(255, 255, 255, 0.65);
@@ -690,14 +616,21 @@
 
       <footer>
         <div class="footer__inner">
-          <p style="margin: 0;">&copy; 2025 株式会社湘南YOLO's. All Rights Reserved.</p>
+        <p style="margin: 0.25rem 0 0.5rem">
+          運営会社: <strong>株式会社湘南YOLO's</strong>（法人番号:
+          5020001160514）<br />
+          本店所在地: 神奈川県横浜市西区浅間町1丁目4番3号 ウィザードビル402<br />
+          会社情報:
+          <a href="https://www.yolo-shonan.com" rel="noopener" target="_blank"
+            >https://www.yolo-shonan.com</a
+          >
+        </p>
           <div class="footer__links">
             <a href="/terms-of-service">利用規約</a>
             <a href="/privacy-policy">プライバシーポリシー</a>
           </div>
         </div>
       </footer>
->>>>>>> cc63c220
     </div>
   </body>
 </html>